--- conflicted
+++ resolved
@@ -121,7 +121,22 @@
     relpath = os.path.relpath(clangd_loc, os.path.dirname(clangd_symlink))
     os.symlink(relpath, clangd_symlink)
 
-<<<<<<< HEAD
+
+def add_bash_common():
+    bashrc_path = os.path.expanduser("~/.bashrc")
+    current_bashrc = open(bashrc_path).read()
+    if ".bash_common" in current_bashrc:
+        print(".bashrc already calls .bash_common, skipping")
+    else:
+        print("Adding .bash_common to .bashrc")
+        bashrc = current_bashrc + inspect.cleandoc(
+            """
+        if [ -f ~/.bash_common ]; then . ~/.bash_common; fi
+        """
+        )
+        with open(bashrc_path, "w") as f:
+            f.write(bashrc)
+
 
 dot_emacs_path = "~" if system == "Linux" else path("~", "AppData", "Roaming")
 emacs_dir = path(dot_emacs_path, ".emacs.d")
@@ -138,33 +153,6 @@
     link("dot_Xdefaults", "~/.Xdefaults")
     link("dot_Xdefaults", "~/.Xresources")
     link("dot_gdbinit", "~/.gdbinit")
-=======
-def add_bash_common():
-    bashrc_path = os.path.expanduser('~/.bashrc')
-    current_bashrc = open(bashrc_path).read()
-    if '.bash_common' in current_bashrc:
-        print(".bashrc already calls .bash_common, skipping")
-    else:
-        print('Adding .bash_common to .bashrc')
-        bashrc = current_bashrc + inspect.cleandoc("""
-        if [ -f ~/.bash_common ]; then . ~/.bash_common; fi
-        """)
-        with open(bashrc_path,'w') as f:
-            f.write(bashrc)
-
-dot_emacs_path = '~' if system=='Linux' else path('~','AppData','Roaming')
-emacs_dir = path(dot_emacs_path,'.emacs.d')
-dot_emacs = path(dot_emacs_path,'.emacs')
-
-if system=='Linux':
-    link('dot_bash_common','~/.bash_common')
-    link('dot_screenrc','~/.screenrc')
-    link('dot_dir_colors','~/.dir_colors')
-    link('dot_tmux.conf','~/.tmux.conf')
-    link('dot_gitconfig','~/.gitconfig')
-    link('dot_Xdefaults','~/.Xdefaults')
-    link('dot_Xdefaults','~/.Xresources')
->>>>>>> ffc31c8e
     link_all_ipython()
     add_bash_common()
     download_clangd()
